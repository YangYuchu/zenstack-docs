--- conflicted
+++ resolved
@@ -15,12 +15,8 @@
 
 ### MongoDB is not supported
 
-<<<<<<< HEAD
-Right now, the focus of this project is SQL databases, and there's no plan to support MongoDB in the near future.
-=======
 Right now, the focus of this project is SQL databases, and there's no plan to support MongoDB in the near future.
 
 ### Edge runtime is not supported
 
-Prisma by default doesn't support running in edge runtime environments (e.g. [Vercel Edge Runtime](https://edge-runtime.vercel.app/)). Its [Accelerate](https://www.prisma.io/data-platform/accelerate) commercial service does support edge, but ZenStack is not compatible with it yet. We plan to support it in the near future.
->>>>>>> ccd55eaf
+Prisma by default doesn't support running in edge runtime environments (e.g. [Vercel Edge Runtime](https://edge-runtime.vercel.app/)). Its [Accelerate](https://www.prisma.io/data-platform/accelerate) commercial service does support edge, but ZenStack is not compatible with it yet. We plan to support it in the near future.